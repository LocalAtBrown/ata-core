FROM public.ecr.aws/docker/library/python:3.9.15-slim as req
COPY pyproject.toml .
COPY poetry.lock .
RUN pip install poetry && poetry export --without-hashes -o requirements.txt

<<<<<<< HEAD
FROM python:3.9.15-slim as builder
# Install aws-lambda-cpp build dependencies
RUN apt-get update && \
  apt-get install -y \
  g++ \
  make \
  cmake \
  unzip \
  libcurl4-openssl-dev
=======
FROM public.ecr.aws/docker/library/python:3.9.15-slim as builder
# install building necessities here with apt-get install, e.g. apt-get update && apt-get install gcc (if needed)
>>>>>>> 11c896d7
COPY --from=req requirements.txt .
RUN pip install --user -r requirements.txt awslambdaric==2.0.4

FROM public.ecr.aws/docker/library/python:3.9.15-slim as runner
# install running necessities here with apt-get install, e.g. apt-get update && apt-get install libpq-dev (if needed)
COPY --from=builder /root/.local /root/.local
COPY . /ata-pipeline0/
ENV PATH=/root/.local/bin:$PATH
WORKDIR /ata-pipeline0/src
ENTRYPOINT [ "/usr/local/bin/python", "-m", "awslambdaric" ]
CMD [ "main.handler" ]<|MERGE_RESOLUTION|>--- conflicted
+++ resolved
@@ -3,8 +3,7 @@
 COPY poetry.lock .
 RUN pip install poetry && poetry export --without-hashes -o requirements.txt
 
-<<<<<<< HEAD
-FROM python:3.9.15-slim as builder
+FROM public.ecr.aws/docker/library/python:3.9.15-slim as builder
 # Install aws-lambda-cpp build dependencies
 RUN apt-get update && \
   apt-get install -y \
@@ -13,10 +12,6 @@
   cmake \
   unzip \
   libcurl4-openssl-dev
-=======
-FROM public.ecr.aws/docker/library/python:3.9.15-slim as builder
-# install building necessities here with apt-get install, e.g. apt-get update && apt-get install gcc (if needed)
->>>>>>> 11c896d7
 COPY --from=req requirements.txt .
 RUN pip install --user -r requirements.txt awslambdaric==2.0.4
 
