from typing import Set

import pandas as pd
import pytest
from pandas.api.types import (
    is_categorical_dtype,
    is_datetime64_ns_dtype,
    is_float_dtype,
    is_int64_dtype,
)

from ata_pipeline0.helpers.fields import FieldNew, FieldSnowplow
from ata_pipeline0.helpers.preprocessors import (
    AddFieldSiteName,
    ConvertFieldTypes,
    DeleteRowsDuplicateKey,
    DeleteRowsEmpty,
    ReplaceNaNs,
    SelectFieldsRelevant,
)
from ata_pipeline0.helpers.site import SiteName


# ---------- FIXTURES ----------
@pytest.fixture(scope="module")
def key_duplicate() -> str:
    return "A0"


@pytest.fixture(scope="module")
def df(key_duplicate) -> pd.DataFrame:
    """
    Creates a dummy events DataFrame for testing purposes. It doesn't reflect
    real data by any means.
    """
    return pd.DataFrame(
        [
<<<<<<< HEAD
            ["A0", "1", "1500", None, "2022-11-01T00:00:01.051Z", "page_ping", None],
            ["A0", "1", None, "400", "2022-11-02T00:00:01.051Z", "submit_form", "{'field': 'value'}"],
            ["B1", "2", "2000", "200", "2022-12-01T00:00:01.051Z", "focus_form", None],
            ["C2", "1", "1500", "400", None, None, None],
=======
            [key_duplicate, "1", "1500", None, "2022-11-02T00:00:01.051Z", "page_ping"],
            [key_duplicate, "1", None, "400", "2022-11-01T00:00:01.051Z", "submit_form"],
            ["B1", "2", "2000", "200", "2022-12-01T00:00:01.051Z", "focus_form"],
            ["C2", "1", "1500", "400", None, None],
>>>>>>> df2a5942
        ],
        columns=[
            FieldSnowplow.EVENT_ID,
            FieldSnowplow.DOMAIN_SESSIONIDX,
            FieldSnowplow.DOC_HEIGHT,
            FieldSnowplow.PP_YOFFSET_MAX,
            FieldSnowplow.DERIVED_TSTAMP,
            FieldSnowplow.EVENT_NAME,
            FieldSnowplow.SEMISTRUCT_FORM_FOCUS,
        ],
    )


@pytest.fixture(scope="module")
def fields_relevant() -> Set[FieldSnowplow]:
    return {FieldSnowplow.EVENT_ID, FieldSnowplow.DERIVED_TSTAMP, FieldSnowplow.PAGE_URLPATH}


@pytest.fixture(scope="module")
def fields_required() -> Set[FieldSnowplow]:
    # FieldSnowplow.Event_NAME isn't included in the dummy DataFrame, but it should
    # still be included in the output DataFrame as an empty column
    return {FieldSnowplow.EVENT_ID, FieldSnowplow.DOC_HEIGHT, FieldSnowplow.DERIVED_TSTAMP, FieldSnowplow.EVENT_NAME}


@pytest.fixture(scope="module")
def field_primary_key() -> FieldSnowplow:
    return FieldSnowplow.EVENT_ID


@pytest.fixture(scope="module")
def field_timestamp() -> FieldSnowplow:
    return FieldSnowplow.DERIVED_TSTAMP


@pytest.fixture(scope="module")
def fields_int() -> Set[FieldSnowplow]:
    return {FieldSnowplow.DOMAIN_SESSIONIDX}


@pytest.fixture(scope="module")
def fields_float() -> Set[FieldSnowplow]:
    return {FieldSnowplow.DOC_HEIGHT, FieldSnowplow.PP_YOFFSET_MAX}


@pytest.fixture(scope="module")
def fields_datetime() -> Set[FieldSnowplow]:
    return {FieldSnowplow.DERIVED_TSTAMP}


@pytest.fixture(scope="module")
def fields_categorical() -> Set[FieldSnowplow]:
    return {FieldSnowplow.EVENT_NAME}


@pytest.fixture(scope="module")
def fields_json() -> Set[FieldSnowplow]:
    return {FieldSnowplow.SEMISTRUCT_FORM_FOCUS}


@pytest.fixture(scope="module")
def site_name() -> SiteName:
    return SiteName.AFRO_LA


@pytest.fixture(scope="module")
def field_site_name() -> FieldNew:
    return FieldNew.SITE_NAME


@pytest.fixture(scope="module")
def replace_with() -> str:
    return "woo"


# ---------- TESTS ----------
@pytest.mark.unit
def test_select_fields_relevant(df, fields_relevant) -> None:
    df = SelectFieldsRelevant(fields_relevant)(df)
    assert set(df.columns) == fields_relevant


@pytest.mark.unit
def test_delete_rows_empty(df, fields_required) -> None:
    df = DeleteRowsEmpty(fields_required)(df)
    # doc_height is not required, so the first row is off the hook
    assert df.shape[0] == 2
    # isna() should return False for all cells under required fields;
    # these false values sum up to 0
    assert df[[*fields_required]].isna().to_numpy().sum() == 0


@pytest.mark.unit
<<<<<<< HEAD
def test_delete_rows_duplicate_key(df, field_primary_key) -> None:
    df = DeleteRowsDuplicateKey(field_primary_key)(df)
    # First 2 rows should be removed
    assert df.shape[0] == 2
    # Check primary key uniqueness
    assert df[field_primary_key].is_unique


@pytest.mark.unit
def test_convert_field_types(df, fields_int, fields_float, fields_datetime, fields_categorical, fields_json) -> None:
    df = ConvertFieldTypes(
        fields_int=fields_int,
        fields_float=fields_float,
        fields_datetime=fields_datetime,
        fields_categorical=fields_categorical,
        fields_json=fields_json,
    )(df)
=======
def test_convert_field_types(df, fields_int, fields_float, fields_datetime, fields_categorical) -> None:
    df = ConvertFieldTypes(fields_int, fields_float, fields_datetime, fields_categorical)(df)
>>>>>>> df2a5942

    for f in fields_int:
        assert is_int64_dtype(df[f])

    for f in fields_float:
        assert is_float_dtype(df[f])

    for f in fields_datetime:
        assert is_datetime64_ns_dtype(df[f])

    for f in fields_categorical:
        assert is_categorical_dtype(df[f])


@pytest.mark.unit
def test_delete_rows_duplicate_key(df, field_primary_key, field_timestamp, key_duplicate) -> None:
    df = ConvertFieldTypes(
        fields_int=set(), fields_float=set(), fields_datetime={field_timestamp}, fields_categorical=set()
    )(df)
    duplicate_timestamp_min = df[df[field_primary_key] == key_duplicate][field_timestamp].min()

    df = DeleteRowsDuplicateKey(field_primary_key, field_timestamp)(df)

    # 1 row (second row) should be removed
    assert df.shape[0] == 3

    # Remaining event with duplicated key should have the earliest timestamp
    # so that it's most likely to be an actual/parent event
    assert df[df[field_primary_key] == key_duplicate][field_timestamp].shape[0] == 1
    deduped_timestamp = df[df[field_primary_key] == key_duplicate][field_timestamp].iloc[0]
    assert deduped_timestamp == duplicate_timestamp_min

    # Check primary key uniqueness
    assert df[field_primary_key].is_unique


@pytest.mark.unit
def test_add_field_site_name(df, site_name, field_site_name) -> None:
    df = AddFieldSiteName(site_name, field_site_name)(df)
    # pd.Series.all returns True if all of its boolean values are True
    assert (df[field_site_name] == site_name).all()


@pytest.mark.unit
def test_replace_nans(df, replace_with) -> None:
    df = ReplaceNaNs(replace_with)(df)
    df_check = df.dropna()
    assert df.shape == df_check.shape<|MERGE_RESOLUTION|>--- conflicted
+++ resolved
@@ -35,17 +35,10 @@
     """
     return pd.DataFrame(
         [
-<<<<<<< HEAD
-            ["A0", "1", "1500", None, "2022-11-01T00:00:01.051Z", "page_ping", None],
-            ["A0", "1", None, "400", "2022-11-02T00:00:01.051Z", "submit_form", "{'field': 'value'}"],
+            [key_duplicate, "1", "1500", None, "2022-11-02T00:00:01.051Z", "page_ping", None],
+            [key_duplicate, "1", None, "400", "2022-11-01T00:00:01.051Z", "submit_form", "{'field': 'value'}"],
             ["B1", "2", "2000", "200", "2022-12-01T00:00:01.051Z", "focus_form", None],
             ["C2", "1", "1500", "400", None, None, None],
-=======
-            [key_duplicate, "1", "1500", None, "2022-11-02T00:00:01.051Z", "page_ping"],
-            [key_duplicate, "1", None, "400", "2022-11-01T00:00:01.051Z", "submit_form"],
-            ["B1", "2", "2000", "200", "2022-12-01T00:00:01.051Z", "focus_form"],
-            ["C2", "1", "1500", "400", None, None],
->>>>>>> df2a5942
         ],
         columns=[
             FieldSnowplow.EVENT_ID,
@@ -139,16 +132,6 @@
 
 
 @pytest.mark.unit
-<<<<<<< HEAD
-def test_delete_rows_duplicate_key(df, field_primary_key) -> None:
-    df = DeleteRowsDuplicateKey(field_primary_key)(df)
-    # First 2 rows should be removed
-    assert df.shape[0] == 2
-    # Check primary key uniqueness
-    assert df[field_primary_key].is_unique
-
-
-@pytest.mark.unit
 def test_convert_field_types(df, fields_int, fields_float, fields_datetime, fields_categorical, fields_json) -> None:
     df = ConvertFieldTypes(
         fields_int=fields_int,
@@ -157,10 +140,6 @@
         fields_categorical=fields_categorical,
         fields_json=fields_json,
     )(df)
-=======
-def test_convert_field_types(df, fields_int, fields_float, fields_datetime, fields_categorical) -> None:
-    df = ConvertFieldTypes(fields_int, fields_float, fields_datetime, fields_categorical)(df)
->>>>>>> df2a5942
 
     for f in fields_int:
         assert is_int64_dtype(df[f])
